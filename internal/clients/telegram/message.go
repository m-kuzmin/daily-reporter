--- conflicted
+++ resolved
@@ -1,50 +1,32 @@
 package telegram
 
 import (
-	"fmt"
 	"log"
 	"strconv"
 )
 
 /*
-<<<<<<< HEAD
-telegramUpdateProcessor provides a uniform interface for processing telegram updates. An implementation struct only
-holds fields about itself such as update id, message text, etc. Conversation state is stored outside the update and an
-implementation can mutate it.
+telegramUpdateProcessor provides a uniform interface for processing telegram updates. The job of the implementor is to
+call a correct method on `state` and return its result. This allows the caller to not know what the udate is, only know
+that it knows how to apply itself to `state`.
+*/
+type updateProcessor interface {
+	processTelegramUpdate(state ConversationStateHandler) (ConversationStateHandler, []telegramBotActor)
 
-Caller of processTelegramUpdate doesn't know anything about what the update is. It doesn't matter if its a message, poll
-option, etc. The update knows what it is and will do the things it needs to.
-=======
-telegramUpdateProcessor provides a uniform interface for processing telegram updates.
-The job of the struct implementing this interface is to call the correct method on
-`state`. The state will do the actual work and the resulting state together with bot
-actions is returned from the function.
-
-Basically all it does is this:
-
-	func(foo *Foo) processTelegramUpdate(state ConversationStateHander) (
-		ConversationStateHandler,
-		[]telegramBotActo
-	) {
-		return state.telegramMessage(foo)
-	}
->>>>>>> 52770ad2
-*/
-type UpdateProcessor interface {
-	processTelegramUpdate(state ConversationStateHandler) (ConversationStateHandler, []telegramBotActor)
+	// Returns an ID that can be looked up in state storage. That state is then passed into `processTelegramUpdate`.
+	//
+	// Returns error if the update cannot be looked up in state storage
 	stateHandle() (string, error)
 }
 
+type stateHandleError struct{}
+
+func (stateHandleError) Error() string { return "unknown update, can't generate handle for it" }
+
 /*
-<<<<<<< HEAD
 Represents a JSON response from the telegram API. Since an update could be many things like a message, button, poll
-option, etc the update struct implements `UpdateProcessor` which performs the actions neccessary to respond to an
+option, etc the update struct implements `UpdateProcessor` which performs the actions necessary to respond to an
 update.
-=======
-Represents a JSON response from the telegram API. Since an update could be many
-things like a message, button, poll option, etc the update struct implements
-`UpdateProcessor` which performs the actions necessary to respond to an update.
->>>>>>> 52770ad2
 */
 type update struct {
 	ID            int64          `json:"update_id"`
@@ -60,7 +42,6 @@
 	Text           *string  `json:"text,omitempty"`
 }
 
-<<<<<<< HEAD
 // Generated a sendMessage with ChatID == message.Chat.ID
 func (m *message) sameChatPlain(text string) sendMessage {
 	return sendMessage{
@@ -78,7 +59,7 @@
 	}
 }
 
-func (m *message) sameChatHtml(text string) sendMessage {
+func (m *message) sameChatHTML(text string) sendMessage {
 	return sendMessage{
 		ChatID:    strconv.FormatInt(m.Chat.ID, 10),
 		Text:      text,
@@ -92,12 +73,7 @@
 		ID int64 `json:"id"`
 	}
 )
-=======
-type callbackQuery struct{}
 
-type user struct{}
-
->>>>>>> 52770ad2
 type chat struct {
 	ID   int64  `json:"id"`
 	Type string `json:"type"`
@@ -110,11 +86,7 @@
 )
 
 // Identifies which type the message is and then calls a method on the state to handle it.
-<<<<<<< HEAD
 func (u *update) processTelegramUpdate(state ConversationStateHandler) (
-=======
-func (u *update) processTelegramUpdate(state ConversationStateHandler) ( //nolint:ireturn
->>>>>>> 52770ad2
 	ConversationStateHandler, []telegramBotActor,
 ) {
 	switch {
@@ -138,6 +110,6 @@
 	case u.Message != nil && u.Message.Chat.Type == chatTypeGroup && u.Message.From != nil:
 		return strconv.FormatInt(u.Message.Chat.ID, 10) + ":" + strconv.FormatInt(u.Message.From.ID, 10), nil
 	default:
-		return "", fmt.Errorf("%s", fmt.Sprintf("Unknown update, cannot generate handle for it: %v", u))
+		return "", stateHandleError{}
 	}
 }