package telegram

import (
	"fmt"
	"log"
	"strings"

	"github.com/m-kuzmin/daily-reporter/internal/clients/github"
)

/*
Implementors of this interface are conversation states that can handle different types of updates through methods. A
method should return an updated state of the convesation (if its the same then return self) and a set of actions to
perform on behalf of the bot.

E.g. the root state will handle all slash commands like /start, /help. When there is a command that requires many steps
from the user the state has to change into that command's state. Once finished the state usually returns back into the
root state.

States can be struct{} (no fields) or hold internal state. This is helpful if the command presents 2 buttons. The user
presses one, does something, then goes back into that 2 button state, but there's one left because they have interacted
with the first one.
*/
type ConversationStateHandler interface {
	telegramMessage(message) (ConversationStateHandler, []telegramBotActor)
}

// The default state
type rootConversationState struct{}

func (*rootConversationState) String() string {
	return "rootState"
}

func (s *rootConversationState) telegramMessage(message message) (ConversationStateHandler, []telegramBotActor) {
<<<<<<< HEAD
	if message.Chat.Type == chatTypePrivate {
		return s.privateMessage(message)
	} else {
		return s.publicChatMessage(message)
	}
}

const whoAmI = "I am a bot that can generate a report from your todo list on Github Projects."

func (s *rootConversationState) publicChatMessage(message message) (ConversationStateHandler, []telegramBotActor) {
	if message.Text == nil {
		return s, []telegramBotActor{}
	}
=======
	log.Printf("Got a message %q", *message.Text)

>>>>>>> 52770ad2
	switch strings.ToLower(strings.TrimSpace(*message.Text)) {
	case "/start":
		log.Printf("User %d used /start in %s", message.From.ID, message.Chat.Type)
		return s, []telegramBotActor{message.sameChatPlain("Hi! " + whoAmI + `

You can use /help to get a list of commands. To get started send me /addApiKey in private messages.`)}
	case "/help":
		log.Printf("User %d used /help in %s", message.From.ID, message.Chat.Type)
		return s, []telegramBotActor{message.sameChatPlain(s.helpText())}
	case "/addapikey", "/listprojects":
		log.Printf("User %d used /addApiKey in %s", message.From.ID, message.Chat.Type)
		return s, []telegramBotActor{message.sameChatPlain(`This command only works in private (direct) messages for your privacy and security.`)}
	default:
		return s, []telegramBotActor{}
	}
}

func (s *rootConversationState) privateMessage(message message) (ConversationStateHandler, []telegramBotActor) {
	if message.Text == nil {
		return s, []telegramBotActor{}
	}
	switch strings.ToLower(strings.TrimSpace(*message.Text)) {
	case "/start":
		log.Printf("User %d used /start in private messages", message.From.ID)
		return s, []telegramBotActor{message.sameChatPlain("Hi! " + whoAmI + `

You can use /help to get a list of commands. The one you will need right now is /addApiKey`)}
	case "/help":
		log.Printf("User %d used /help in private messages", message.From.ID)
		return s, []telegramBotActor{message.sameChatPlain(s.helpText())}
	case "/addapikey":
		log.Printf("User %d used /addApiKey in private messages", message.From.ID)
		return &addApiKeyConversationState{}, []telegramBotActor{message.sameChatMarkdownV2(
`Lets set your GitHub API key\. I can only hold one at a time and I will use it to get information about your projects\.

You can create a key on [this page](https://github.com/settings/tokens/new)\. *Make sure*:

• *You are the owner* of the account that you are adding the key for\.
• Only you and me \(this bot\) know the key because *its like a password*\.
• The key's permissions are _read:project_ and *that is it*\.

Once you have generated the key, send it here as a message\.
Be aware that once you close the key creation page you can no longer see it\. You yourself dont need to keep any copies, but if you fail to paste it in you'll have to delete the old one and generate a new one\.`)}
	default:
<<<<<<< HEAD
		return s, []telegramBotActor{message.sameChatPlain(`Sorry, I don't understand. Try /help maybe?`)}
	}
}

func (s *rootConversationState) helpText() string {
	return whoAmI + `
Here are the commands I have:

• /help: you are here!
• /addApiKey: Set your GitHub API key (Private messages only)`
}

type addApiKeyConversationState struct{}

func (s *addApiKeyConversationState) String() string {
	return "addApiKeyState"
}

func (s *addApiKeyConversationState) telegramMessage(message message) (ConversationStateHandler, []telegramBotActor) {
	if message.Chat.Type != chatTypePrivate {
		return &rootConversationState{}, []telegramBotActor{message.sameChatMarkdownV2(
			`If what you've sent me just now is a GitHub API token, *immediately* [revoke it](https://github.com/settings/tokens)\!
You should never try to add tokens in a public chat.`)}
	}

	if message.Text == nil {
=======
		log.Printf("Not handling %q", *message.Text)

>>>>>>> 52770ad2
		return s, []telegramBotActor{}
	}
	switch strings.TrimSpace(*message.Text) {
	case "/cancel":
		log.Printf("User %d canceled /addApiKey in %s", message.From.ID, message.Chat.Type)
		return &rootConversationState{}, []telegramBotActor{message.sameChatPlain("Canceled.")}
	default:
		client := github.NewClient(*message.Text)

		login, err := client.Login()
		if err != nil {
			log.Println("Error getting user's login by token:", err)
			return s, []telegramBotActor{message.sameChatPlain("Could not use your token, try again or /cancel")}
		}

		log.Printf("User %d successfully added their GitHub token", message.From.ID)
		return &rootConversationState{}, []telegramBotActor{message.sameChatHtml(
			fmt.Sprintf(`Nice to meet you, <a href="https://github.com/%s">%s</a>!`, login, login))}

	}
}<|MERGE_RESOLUTION|>--- conflicted
+++ resolved
@@ -7,6 +7,8 @@
 
 	"github.com/m-kuzmin/daily-reporter/internal/clients/github"
 )
+
+// TODO: Move message content to a separate file that is loaded on bot startup
 
 /*
 Implementors of this interface are conversation states that can handle different types of updates through methods. A
@@ -33,12 +35,11 @@
 }
 
 func (s *rootConversationState) telegramMessage(message message) (ConversationStateHandler, []telegramBotActor) {
-<<<<<<< HEAD
 	if message.Chat.Type == chatTypePrivate {
 		return s.privateMessage(message)
-	} else {
-		return s.publicChatMessage(message)
 	}
+
+	return s.publicChatMessage(message)
 }
 
 const whoAmI = "I am a bot that can generate a report from your todo list on Github Projects."
@@ -47,22 +48,23 @@
 	if message.Text == nil {
 		return s, []telegramBotActor{}
 	}
-=======
-	log.Printf("Got a message %q", *message.Text)
 
->>>>>>> 52770ad2
 	switch strings.ToLower(strings.TrimSpace(*message.Text)) {
 	case "/start":
 		log.Printf("User %d used /start in %s", message.From.ID, message.Chat.Type)
+
 		return s, []telegramBotActor{message.sameChatPlain("Hi! " + whoAmI + `
 
 You can use /help to get a list of commands. To get started send me /addApiKey in private messages.`)}
 	case "/help":
 		log.Printf("User %d used /help in %s", message.From.ID, message.Chat.Type)
+
 		return s, []telegramBotActor{message.sameChatPlain(s.helpText())}
 	case "/addapikey", "/listprojects":
 		log.Printf("User %d used /addApiKey in %s", message.From.ID, message.Chat.Type)
-		return s, []telegramBotActor{message.sameChatPlain(`This command only works in private (direct) messages for your privacy and security.`)}
+
+		return s, []telegramBotActor{message.sameChatPlain(
+			`This command only works in private (direct) messages for your privacy and security.`)}
 	default:
 		return s, []telegramBotActor{}
 	}
@@ -72,19 +74,24 @@
 	if message.Text == nil {
 		return s, []telegramBotActor{}
 	}
+
 	switch strings.ToLower(strings.TrimSpace(*message.Text)) {
 	case "/start":
 		log.Printf("User %d used /start in private messages", message.From.ID)
+
 		return s, []telegramBotActor{message.sameChatPlain("Hi! " + whoAmI + `
 
 You can use /help to get a list of commands. The one you will need right now is /addApiKey`)}
 	case "/help":
 		log.Printf("User %d used /help in private messages", message.From.ID)
+
 		return s, []telegramBotActor{message.sameChatPlain(s.helpText())}
 	case "/addapikey":
 		log.Printf("User %d used /addApiKey in private messages", message.From.ID)
-		return &addApiKeyConversationState{}, []telegramBotActor{message.sameChatMarkdownV2(
-`Lets set your GitHub API key\. I can only hold one at a time and I will use it to get information about your projects\.
+
+		//nolint:lll
+		return &addAPIKeyConversationState{}, []telegramBotActor{message.sameChatMarkdownV2(
+			`Lets set your GitHub API key\. I can only hold one at a time and I will use it to get information about your projects\.
 
 You can create a key on [this page](https://github.com/settings/tokens/new)\. *Make sure*:
 
@@ -95,7 +102,6 @@
 Once you have generated the key, send it here as a message\.
 Be aware that once you close the key creation page you can no longer see it\. You yourself dont need to keep any copies, but if you fail to paste it in you'll have to delete the old one and generate a new one\.`)}
 	default:
-<<<<<<< HEAD
 		return s, []telegramBotActor{message.sameChatPlain(`Sorry, I don't understand. Try /help maybe?`)}
 	}
 }
@@ -108,29 +114,28 @@
 • /addApiKey: Set your GitHub API key (Private messages only)`
 }
 
-type addApiKeyConversationState struct{}
+type addAPIKeyConversationState struct{}
 
-func (s *addApiKeyConversationState) String() string {
+func (s *addAPIKeyConversationState) String() string {
 	return "addApiKeyState"
 }
 
-func (s *addApiKeyConversationState) telegramMessage(message message) (ConversationStateHandler, []telegramBotActor) {
+func (s *addAPIKeyConversationState) telegramMessage(message message) (ConversationStateHandler, []telegramBotActor) {
 	if message.Chat.Type != chatTypePrivate {
+		//nolint:lll
 		return &rootConversationState{}, []telegramBotActor{message.sameChatMarkdownV2(
 			`If what you've sent me just now is a GitHub API token, *immediately* [revoke it](https://github.com/settings/tokens)\!
 You should never try to add tokens in a public chat.`)}
 	}
 
 	if message.Text == nil {
-=======
-		log.Printf("Not handling %q", *message.Text)
-
->>>>>>> 52770ad2
 		return s, []telegramBotActor{}
 	}
+
 	switch strings.TrimSpace(*message.Text) {
 	case "/cancel":
 		log.Printf("User %d canceled /addApiKey in %s", message.From.ID, message.Chat.Type)
+
 		return &rootConversationState{}, []telegramBotActor{message.sameChatPlain("Canceled.")}
 	default:
 		client := github.NewClient(*message.Text)
@@ -138,12 +143,13 @@
 		login, err := client.Login()
 		if err != nil {
 			log.Println("Error getting user's login by token:", err)
+
 			return s, []telegramBotActor{message.sameChatPlain("Could not use your token, try again or /cancel")}
 		}
 
 		log.Printf("User %d successfully added their GitHub token", message.From.ID)
-		return &rootConversationState{}, []telegramBotActor{message.sameChatHtml(
+
+		return &rootConversationState{}, []telegramBotActor{message.sameChatHTML(
 			fmt.Sprintf(`Nice to meet you, <a href="https://github.com/%s">%s</a>!`, login, login))}
-
 	}
 }